--- conflicted
+++ resolved
@@ -1,12 +1,8 @@
-<<<<<<< HEAD
-from langgraph.graph import StateGraph
-=======
 """
 LangGraph 워크플로우 - 실제 precedents-analysis API 호출
 """
 
 from langgraph.graph import StateGraph, END
->>>>>>> eed8ffbc
 from langchain.tools import tool
 from typing import Dict, Any, List, TypedDict
 import requests
