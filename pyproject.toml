--- conflicted
+++ resolved
@@ -13,11 +13,8 @@
     "httpx>=0.25.0",
     "tavily-python==0.3.3",
     "langgraph>=0.2.0",
-<<<<<<< HEAD
     "faiss-cpu>=1.12.0",
-=======
     "beautifulsoup4>=4.12.0",
     "lxml>=4.9.0",
     "requests>=2.31.0",
->>>>>>> 527d6160
 ]